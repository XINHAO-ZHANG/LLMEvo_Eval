# ================================================
#  evovle_core/db.py — evolutionary database (Simple / MAP‑Elites ‑lite)
# ================================================
from __future__ import annotations

import json, random
from pathlib import Path
from typing import Any, Dict, List, Tuple, Callable

Genome = Any

class SimplePoolDB:
    """
    A minimal random‑sampling population store.
    No explicit selection pressure: parents are drawn
    uniformly; children simply appended (FIFO truncation
    when capacity is reached).
    """
    def __init__(self,
                 task_mod,
                 capacity: int | None = None,
                 rng: random.Random | None = None) -> None:
        self.task = task_mod
        self.capacity = capacity
        self.rng = rng or random.Random()
        self.pool: List[Tuple[Genome, float]] = []
        self.best_score = float("inf")
        self.genome_hashes = set()  # 用于检查唯一性

    # ---------- lifecycle ----------
    def init(self, n_init: int, rng: random.Random | None = None) -> None:
        rng = rng or self.rng
        self.pool = []
        self.genome_hashes = set()  # 重置哈希集
        
        # 使用seed_pool生成初始基因组并添加到池中
        for g in self.task.seed_pool(n_init, rng):
            score = self.task.fitness(g)
            genome_hash = self._hash_genome(g)
            
            # 跳过重复的基因组
            if genome_hash in self.genome_hashes:
                continue
                
            self.pool.append((g, score))
            self.genome_hashes.add(genome_hash)
            
        if self.capacity and len(self.pool) > self.capacity:
            self.pool = self.pool[: self.capacity]
            # 重建哈希集
            self.genome_hashes = set(self._hash_genome(g) for g, _ in self.pool)
        
        # 更新最佳分数
        if self.pool:
            self.best_score = min(score for _, score in self.pool)

    # ---------- public API ----------

    def _hash_genome(self, genome: Genome) -> int:
        """生成基因组的哈希值，用于检查唯一性"""
        return hash(tuple(genome) if hasattr(genome, "__iter__") else genome)
        
    def sample(self, k: int) -> Tuple[List[Genome], List[float]]:
        idx = self.rng.sample(range(len(self.pool)), k=min(k, len(self.pool)))
        parents, scores = zip(*[self.pool[i] for i in idx])
        return list(parents), list(scores)

    def add(self, genomes: List[Genome], scores: List[float]):
        for g, s in zip(genomes, scores):
            genome_hash = self._hash_genome(g)

            # 检查是否已存在相同或类似的基因组
            if genome_hash in self.genome_hashes:
                continue  # 跳过重复的基因组

            # 加入新基因组
            self.pool.append((g, s))
            self.genome_hashes.add(genome_hash)
            self.best_score = min(self.best_score, s)
        # 如果超过容量，则按 fitness 升序（假设越小越好）截断
        if self.capacity and len(self.pool) > self.capacity:
            # pool 是 List[ (genome, fitness) ]
            self.pool.sort(key=lambda gs: gs[1])

            # 更新哈希集合以匹配保留的基因组
            self.genome_hashes = set()
            self.pool = self.pool[: self.capacity]
            for g, _ in self.pool:
                self.genome_hashes.add(self._hash_genome(g))
            
            self.best_score = self.pool[0][1]

    def get_best(self):
        return self.best_score

    # ---------- persistence ----------
    def to_json(self, path: Path):
        path.write_text(json.dumps(self.pool))

    def from_json(self, path: Path):
        self.pool = [tuple(p) for p in json.loads(path.read_text())]
        # 重建哈希集
        self.genome_hashes = set()
        for g, _ in self.pool:
            self.genome_hashes.add(self._hash_genome(g))
        # 更新最佳分数
        if self.pool:
            self.best_score = min(score for _, score in self.pool)


class _Bucket:
    """Internal: top‑1 bucket used by MAP‑Elites."""
    def __init__(self):
        self.best: Tuple[float, Genome] | None = None

    def maybe_add(self, g: Genome, s: float):
        if self.best is None or s < self.best[0]:
            self.best = (s, g)


class MapElitesDB:
    """
    Very light MAP‑Elites table: each bucket keeps only
    the single best genome observed so far.
    """
    def __init__(self,
                 task_mod,
                 capacity: int = 2048,
                 key_fn: Callable[[Genome], Any] | None = None,
                 rng: random.Random | None = None) -> None:
        self.task = task_mod
        self.capacity = capacity
<<<<<<< HEAD
=======
        self.key_fn = key_fn
>>>>>>> 4fea31ef
        self.buckets: Dict[Any, _Bucket] = {}
        self.key_fn = key_fn
        self.rng = rng or random.Random()

    # ---------- lifecycle ----------
    def init(self, n_init: int, rng: random.Random | None = None):
        rng = rng or self.rng
        for g in self.task.seed_pool(n_init, rng):
            self.add([g], [self.task.fitness(g)])

    # ---------- public API ----------
    def sample(self, k: int) -> Tuple[List[Genome], List[float]]:
        pool = [b.best for b in self.buckets.values() if b.best]
        sel = self.rng.sample(pool, k=min(k, len(pool))) if pool else []
        if sel:
            genomes, scores = zip(*sel)
            return list(genomes), list(scores)
        return [], []

    def add(self, genomes: List[Genome], scores: List[float]):
        for g, s in zip(genomes, scores):
            if hasattr(self.task, "diversity_key"):
                k = self.task.diversity_key(g)
            else:
                k = hash(tuple(g))
            bucket = self.buckets.setdefault(k, _Bucket())
            bucket.maybe_add(g, s)
            if len(self.buckets) > self.capacity:
                self.buckets.pop(self.rng.choice(list(self.buckets)))

    # ---------- persistence ----------
    def to_json(self, path: Path):
        flat = {str(k): v.best for k, v in self.buckets.items() if v.best}
        path.write_text(json.dumps(flat))

    @classmethod
    def from_json(cls, task_mod, path: Path, **kwargs):
        db = cls(task_mod, **kwargs)
        raw = json.loads(path.read_text())
        for k, (s, g) in raw.items():
            db.buckets[k] = _Bucket(); db.buckets[k].best = (s, g)
        return db


# ------------------------------------------------------------------
# Factory for dynamic DB selection
# ------------------------------------------------------------------
DB_REGISTRY: Dict[str, type] = {
    "simple": SimplePoolDB,
    "map":    MapElitesDB,
}

def get_db(mode: str, task_mod, **kwargs):
    try:
        cls = DB_REGISTRY[mode.lower()]
    except KeyError as e:
        raise ValueError(f"Unknown db mode '{mode}'. "
                         f"Available: {list(DB_REGISTRY)}") from e
    return cls(task_mod, **kwargs)<|MERGE_RESOLUTION|>--- conflicted
+++ resolved
@@ -130,10 +130,7 @@
                  rng: random.Random | None = None) -> None:
         self.task = task_mod
         self.capacity = capacity
-<<<<<<< HEAD
-=======
         self.key_fn = key_fn
->>>>>>> 4fea31ef
         self.buckets: Dict[Any, _Bucket] = {}
         self.key_fn = key_fn
         self.rng = rng or random.Random()
