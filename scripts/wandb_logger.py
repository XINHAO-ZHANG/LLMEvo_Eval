import os
import json
import wandb
from typing import Any

import pandas as pd 
import numpy as np
from sklearn.decomposition import PCA

def _hash_vec(obj: Any, dim: int = 16) -> np.ndarray:
    h = abs(hash(json.dumps(obj, sort_keys=True)))
    vec = np.zeros(dim)
    for i in range(dim):
        vec[i] = (h >> (i * 4)) & 0xF    # 4-bit chunks
    return vec
def make_wandb_callback(project: str, cfg: dict):
    run = wandb.init(project=project, config=cfg)
    # 用于存储所有代的数据
    all_gens_1d_pca_evolution_data = []
    
    def _cb(log):
        # core fitness stats
        scores = log["child_scores"]
        run.log({
            "best_so_far":  log["best_so_far"],
            "child_score/min":    min(scores),
            "child_score/mean":   sum(scores)/len(scores),
            "child_score/std":    (pd.Series(scores).std()),
        },step=log["gen"])

        # ---------------- diversity on population ----------------
        pop = log.get("population", [])
        if pop:
            pop_scores = [p["score"] for p in pop]
            div_keys   = [hash(json.dumps(p["genome"], sort_keys=True)) for p in pop]
            p_series   = pd.Series(div_keys).value_counts(normalize=True)
            entropy    = -(p_series * np.log(p_series)).sum()
            run.log({
                "population/unique":    int(p_series.size),
                "population/shannon_H": float(entropy),
                "population/size":     len(pop),
                "population/mean":     float(np.mean(pop_scores)),
            }, step=log["gen"])

            # # Scatter: embed genomes to 2-d with PCA on hash vectors
            # vecs = np.vstack([_hash_vec(p["genome"]) for p in pop])
            # coords = PCA(n_components=2, random_state=0).fit_transform(vecs)

<<<<<<< HEAD
            # # prepare wandb Table
            # table = wandb.Table(columns=["x", "y", "score"])
            # for (x, y), p in zip(coords, pop):
            #     table.add_data(float(x), float(y), float(p["score"]))
            # gen_idx = log["gen"]
            # run.log({
            #     "diversity/scatter": wandb.plot.scatter(
            #         table, "x", "y",
            #         title=f"Pop PCA scatter (gen {gen_idx})")
            # }, step=gen_idx)
=======
            # 1. 保存每一代的单独散点图
            table = wandb.Table(columns=["x", "y", "score"])
            for (x, y), p in zip(coords, pop):
                table.add_data(float(x), float(y), float(p["score"]))
            gen_idx = log["gen"]
            
            run.log({
                f"diversity/scatter_gen_{gen_idx}": wandb.plot.scatter(
                    table, "x", "y",
                    title=f"Pop PCA scatter (gen {gen_idx})")
            }, step=gen_idx)
>>>>>>> f4921c21

            pca_1d = PCA(n_components=1, random_state=0)
            coords_1d = pca_1d.fit_transform(vecs)

            # 2a. 收集数据用于1D PCA演化趋势图
            for i, p_item in enumerate(pop):
                    all_gens_1d_pca_evolution_data.append({
                                "Generation": int(gen_idx),
                                "PCA_1D_Value": float(coords_1d[i, 0]),
                                "score": float(p_item["score"])
                            })


        # 1. 画出所有代的散点图
        all_gens_1d_pca_evolution_df = pd.DataFrame(all_gens_1d_pca_evolution_data)
        table_all_gens = wandb.Table(dataframe=all_gens_1d_pca_evolution_df)
        fig = wandb.plot.scatter(table_all_gens, x="Generation", y="PCA_1D_Value",
                          title=f"1D PCA Evolution Trend (all gens)")
        run.log({f"diversity/1d_pca_evolution_all_gens": fig}, step=gen_idx)    
        # save all population and children to CSV
        gen_idx = log["gen"]
        pop = log.get("population", [])
        parent_rows = [
            {"generation": gen_idx, "genome": json.dumps(p["genome"]), "score": p["score"], "type": "parent"}
            for p in pop
        ]

        children = log.get("children", [])
        child_scores = log.get("child_scores", [])
        child_rows = [
            {"generation": gen_idx, "genome": json.dumps(g), "score": s, "type": "child"}
            for g, s in zip(children, child_scores)
        ]

        all_rows = parent_rows + child_rows
        df = pd.DataFrame(all_rows)

        model_name = cfg.get("model", "unknownmodel")
        safe_model_name = model_name.replace("/", "_")
        n_parent = cfg.get("parent_slots", "0")
        n_child = cfg.get("child_slots", "0")
        db_mode = cfg.get("db_mode", "unknowndb")
        csv_path = f"{safe_model_name}_np{n_parent}_nc{n_child}_{db_mode}.csv"   
        write_header = not os.path.exists(csv_path)
        df.to_csv(csv_path, mode="a", header=write_header, index=False)

        # upload CSV to wandb
        run.save(csv_path)

    return _cb<|MERGE_RESOLUTION|>--- conflicted
+++ resolved
@@ -42,22 +42,10 @@
                 "population/mean":     float(np.mean(pop_scores)),
             }, step=log["gen"])
 
-            # # Scatter: embed genomes to 2-d with PCA on hash vectors
-            # vecs = np.vstack([_hash_vec(p["genome"]) for p in pop])
-            # coords = PCA(n_components=2, random_state=0).fit_transform(vecs)
+            # Scatter: embed genomes to 2-d with PCA on hash vectors
+            vecs = np.vstack([_hash_vec(p["genome"]) for p in pop])
+            coords = PCA(n_components=2, random_state=0).fit_transform(vecs)
 
-<<<<<<< HEAD
-            # # prepare wandb Table
-            # table = wandb.Table(columns=["x", "y", "score"])
-            # for (x, y), p in zip(coords, pop):
-            #     table.add_data(float(x), float(y), float(p["score"]))
-            # gen_idx = log["gen"]
-            # run.log({
-            #     "diversity/scatter": wandb.plot.scatter(
-            #         table, "x", "y",
-            #         title=f"Pop PCA scatter (gen {gen_idx})")
-            # }, step=gen_idx)
-=======
             # 1. 保存每一代的单独散点图
             table = wandb.Table(columns=["x", "y", "score"])
             for (x, y), p in zip(coords, pop):
@@ -69,7 +57,6 @@
                     table, "x", "y",
                     title=f"Pop PCA scatter (gen {gen_idx})")
             }, step=gen_idx)
->>>>>>> f4921c21
 
             pca_1d = PCA(n_components=1, random_state=0)
             coords_1d = pca_1d.fit_transform(vecs)
